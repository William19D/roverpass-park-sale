--- conflicted
+++ resolved
@@ -30,81 +30,16 @@
 import { useAuth, AuthProvider } from "@/hooks/useAuth";
 import { Loader2 } from "lucide-react";
 import { Header, HeaderSpacer } from "@/components/layout/Header";
-<<<<<<< HEAD
 // Import AdminRoute component
-=======
->>>>>>> 76aaa7b4
 import { AdminRoute } from "@/components/admin/AdminRoute";
 
 const queryClient = new QueryClient();
 
-<<<<<<< HEAD
 // Route handling component
-=======
-// Protected route wrapper for authenticated users
-const ProtectedRoute = ({ children }: { children: React.ReactNode }) => {
-  const { user, loading } = useAuth();
-  const location = useLocation();
-
-  if (loading) {
-    return (
-      <div className="min-h-screen flex flex-col items-center justify-center">
-        <Loader2 className="h-8 w-8 animate-spin text-[#f74f4f]" />
-        <p className="mt-4 text-gray-600">Loading...</p>
-      </div>
-    );
-  }
-
-  if (!user) {
-    return <Navigate to="/login" state={{ from: location }} replace />;
-  }
-
-  return <>{children}</>;
-};
-
-// Component that handles route-based redirection for authenticated users
-const AuthRedirect = () => {
-  const { user, userRole, loading } = useAuth();
-  const location = useLocation();
-
-  if (loading) {
-    return (
-      <div className="min-h-screen flex flex-col items-center justify-center">
-        <Loader2 className="h-8 w-8 animate-spin text-[#f74f4f]" />
-        <p className="mt-4 text-gray-600">Loading...</p>
-      </div>
-    );
-  }
-
-  if (user && userRole) {
-    // Get the intended destination from location state
-    const from = location.state?.from?.pathname || null;
-    
-    // If user is admin and not already on admin route, redirect to admin dashboard
-    if (userRole === 'ADMIN' && !from?.startsWith('/admin')) {
-      return <Navigate to="/admin/dashboard" replace />;
-    }
-    
-    // If user is broker, redirect to broker dashboard
-    if (userRole === 'BROKER') {
-      return <Navigate to="/broker/dashboard" replace />;
-    }
-    
-    // Regular users go to home
-    return <Navigate to="/" replace />;
-  }
-
-  // Not authenticated, show login
-  return <Login />;
-};
-
-// Main routing component
->>>>>>> 76aaa7b4
 const AppRoutes = () => {
   const { user, loading, isAdmin, roles } = useAuth();
   const location = useLocation();
   
-<<<<<<< HEAD
   // Detect admin routes
   const isAdminRoute = location.pathname.startsWith('/admin');
   
@@ -116,14 +51,6 @@
   }, [location.pathname, user, isAdmin, roles]);
   
   // Show loader during authentication verification
-=======
-  const isAdminRoute = location.pathname.startsWith('/admin');
-  
-  useEffect(() => {
-    console.log(`[Router] Route: ${location.pathname}, User: ${user?.id}, Role: ${userRole}`);
-  }, [location.pathname, user, userRole]);
-  
->>>>>>> 76aaa7b4
   if (loading && !isAdminRoute) {
     return (
       <div className="min-h-screen flex flex-col items-center justify-center">
@@ -135,10 +62,7 @@
   
   return (
     <>
-<<<<<<< HEAD
       {/* Only show header on non-admin routes */}
-=======
->>>>>>> 76aaa7b4
       {!isAdminRoute && (
         <>
           <Header />
@@ -148,15 +72,12 @@
       
       <Routes>
         {/* Public routes */}
+        {/* Public routes */}
         <Route path="/" element={<Index />} />
         <Route path="/listings" element={<Listings />} />
         <Route path="/listings/:id" element={<ListingDetail />} />
         
-<<<<<<< HEAD
         {/* Admin routes - protected by AdminRoute */}
-=======
-        {/* Admin routes - Protected by AdminRoute */}
->>>>>>> 76aaa7b4
         <Route path="/admin/dashboard" element={
           <AdminRoute>
             <AdminDashboard />
@@ -173,11 +94,7 @@
           </AdminRoute>
         } />
         
-<<<<<<< HEAD
         {/* Protected routes - require authentication */}
-=======
-        {/* Protected routes for authenticated users */}
->>>>>>> 76aaa7b4
         <Route path="/broker/dashboard" element={
           <ProtectedRoute>
             <BrokerDashboard />
@@ -194,17 +111,12 @@
           </ProtectedRoute>
         } />
         
-<<<<<<< HEAD
         {/* Authentication routes */}
         <Route path="/login" element={
           user ? (
             isAdmin ? <Navigate to="/admin/dashboard" replace /> : <Navigate to="/" replace />
           ) : <Login />
         } />
-=======
-        {/* Auth routes with smart redirection */}
-        <Route path="/login" element={<AuthRedirect />} />
->>>>>>> 76aaa7b4
         <Route path="/register" element={
           user ? <Navigate to="/" replace /> : <Register />
         } />
@@ -213,11 +125,13 @@
         } />
         
         {/* Auth processing routes */}
+        {/* Auth processing routes */}
         <Route path="/reset-password" element={<ResetPassword />} />
         <Route path="/auth/success" element={<AuthenticationSuccess />} />
         <Route path="/auth/callback" element={<AuthCallback />} />
         <Route path="/verify-email" element={<EmailVerification />} />
 
+        {/* 404 route */}
         {/* 404 route */}
         <Route path="*" element={<NotFound />} />
       </Routes>
