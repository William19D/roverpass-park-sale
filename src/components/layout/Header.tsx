import { useState, useEffect } from "react";
import { Link } from "react-router-dom";
import { useIsMobile } from "@/hooks/use-mobile";
import { useAuth } from "@/hooks/useAuth";
import { 
  Menu, 
  X, 
  ChevronDown, 
  Search,
  Home,
  User,
  LogOut
} from "lucide-react";
import { Button } from "@/components/ui/button";
import { motion, AnimatePresence } from "framer-motion";
import { cn } from "@/lib/utils";
import { Input } from "@/components/ui/input";

// Component for spacing that matches the header height
export const HeaderSpacer = () => {
  const [headerHeight, setHeaderHeight] = useState<number>(0);
  
  useEffect(() => {
    const updateHeight = () => {
      const headerElement = document.querySelector('#main-header');
      if (headerElement) {
        setHeaderHeight(headerElement.clientHeight);
      }
    };
    
    // Update height initially and on resize
    updateHeight();
    window.addEventListener('resize', updateHeight);
    
    // Update when class changes (scroll)
    const observer = new MutationObserver(updateHeight);
    const headerElement = document.querySelector('#main-header');
    if (headerElement) {
      observer.observe(headerElement, { attributes: true });
    }
    
    return () => {
      window.removeEventListener('resize', updateHeight);
      observer.disconnect();
    };
  }, []);
  
  return <div style={{ height: `${headerHeight}px` }}></div>;
};

export const Header = () => {
  const isMobile = useIsMobile();
  const { user, signOut } = useAuth();
  const [menuOpen, setMenuOpen] = useState(false);
  const [scrolled, setScrolled] = useState(false);
  const [activeDropdown, setActiveDropdown] = useState<string | null>(null);
  const [searchOpen, setSearchOpen] = useState(false);

  useEffect(() => {
    const handleScroll = () => {
      const isScrolled = window.scrollY > 20;
      if (isScrolled !== scrolled) {
        setScrolled(isScrolled);
      }
    };

    window.addEventListener("scroll", handleScroll);
    return () => window.removeEventListener("scroll", handleScroll);
  }, [scrolled]);

  const toggleDropdown = (dropdown: string) => {
    setActiveDropdown(activeDropdown === dropdown ? null : dropdown);
  };

  const closeDropdowns = () => {
    setActiveDropdown(null);
  };

  // Simplified navigation items as per the image
  const navItems = [
    {
      name: "Home",
      path: "/",
      dropdown: null,
    },
    {
      name: "RV Parks For Sale",
      path: "/listings",
      dropdown: null,
    },
    {
      name: "Broker Dashboard",
      path: "/broker/dashboard",
      dropdown: null,
    }
  ];

  const handleSignOut = async () => {
    await signOut();
    setMenuOpen(false);
  };

  return (
    <header 
      id="main-header" // ID to reference from HeaderSpacer
      className={cn(
        "fixed top-0 w-full z-50 transition-all duration-300 ease-in-out",
        scrolled 
          ? "bg-white shadow-md py-2" 
          : "bg-white/95 backdrop-blur-sm py-4 border-b border-gray-200"
      )}
    >
      <div className="container mx-auto px-4 flex items-center justify-between">
        <div className="flex items-center">
          <Link to="/" className="flex items-center group" onClick={closeDropdowns}>
            {/* Logo space */}
            <div className="w-48 h-12 flex items-center mr-4">
              {/* You can replace this div with your actual logo image */}
              <span className="text-2xl font-bold text-[#f74f4f] group-hover:opacity-80 transition-colors duration-300">
                RoverPass
              </span>
            </div>
          </Link>
        </div>

        {isMobile ? (
          <>
<<<<<<< HEAD
            <Button 
              variant="ghost" 
              size="icon" 
              onClick={() => setMenuOpen(!menuOpen)}
              className="md:hidden"
            >
              <Menu className="h-6 w-6" />
            </Button>
            {menuOpen && (
              <div className="absolute top-full left-0 right-0 bg-white border-b border-gray-200 shadow-lg p-4 md:hidden">
                <div className="flex flex-col space-y-4">
                  <Link 
                    to="/" 
                    className="hover:text-roverpass-purple"
                    onClick={() => setMenuOpen(false)}
                  >
                    Home
                  </Link>
                  <Link 
                    to="/listings" 
                    className="hover:text-roverpass-purple"
                    onClick={() => setMenuOpen(false)}
                  >
                    RV Parks For Sale
                  </Link>
                  <a 
                    href="https://roverpass.com" 
                    target="_blank" 
                    rel="noopener noreferrer"
                    className="hover:text-roverpass-purple"
                    onClick={() => setMenuOpen(false)}
                  >
                    Reservation System
                  </a>
                  <Link 
                    to="/broker/dashboard" 
                    className="hover:text-roverpass-purple"
                    onClick={() => setMenuOpen(false)}
=======
            <div className="flex items-center gap-2">
              <Button 
                variant="ghost" 
                size="icon" 
                onClick={() => setMenuOpen(!menuOpen)}
                className="rounded-full hover:bg-gray-100"
              >
                {menuOpen ? (
                  <X className="h-5 w-5 text-gray-600 hover:text-[#f74f4f]" />
                ) : (
                  <Menu className="h-5 w-5 text-gray-600 hover:text-[#f74f4f]" />
                )}
              </Button>
            </div>

            <AnimatePresence>
              {menuOpen && (
                <motion.div 
                  className="absolute top-full left-0 right-0 bg-white border-t border-gray-200 shadow-lg z-50"
                  initial={{ opacity: 0, height: 0 }}
                  animate={{ opacity: 1, height: "auto" }}
                  exit={{ opacity: 0, height: 0 }}
                  transition={{ duration: 0.3 }}
                >
                  <div className="p-4">
                    <div className="flex flex-col space-y-3">
                      {navItems.map((item) => (
                        <div key={item.name}>
                          <Link
                            to={item.path}
                            className="flex items-center py-2 px-3 rounded-md hover:bg-gray-100 group"
                            onClick={() => setMenuOpen(false)}
                          >
                            <span className="text-gray-700 group-hover:text-[#f74f4f] transition-colors">{item.name}</span>
                          </Link>
                        </div>
                      ))}
                      
                      <div className="pt-2 mt-2 border-t border-gray-200">
                        {user ? (
                          <div className="space-y-2">
                            <div className="text-sm text-gray-600 px-3 py-2">
                              Hello, {user.email}
                            </div>
                            <Button 
                              variant="outline" 
                              className="w-full"
                              onClick={handleSignOut}
                            >
                              <LogOut className="h-4 w-4 mr-2" />
                              Sign Out
                            </Button>
                          </div>
                        ) : (
                          <div className="space-y-2">
                            <Link to="/login" onClick={() => setMenuOpen(false)}>
                              <Button variant="outline" className="w-full">
                                Sign In
                              </Button>
                            </Link>
                            <Link to="/register" onClick={() => setMenuOpen(false)}>
                              <Button className="w-full bg-[#f74f4f] hover:bg-[#e43c3c]">
                                Register
                              </Button>
                            </Link>
                          </div>
                        )}
                      </div>
                    </div>
                  </div>
                </motion.div>
              )}
            </AnimatePresence>
          </>
        ) : (
          <div className="hidden md:flex items-center space-x-1">
            <nav className="flex items-center space-x-6">
              {navItems.map((item) => (
                <div key={item.name} className="relative group">
                  <Link
                    to={item.path}
                    className="px-2 py-2 text-sm font-medium text-gray-700 hover:text-[#f74f4f] transition-colors"
                    onClick={closeDropdowns}
>>>>>>> 7d32d483
                  >
                    {item.name}
                  </Link>
                  {/* Hover underline animation */}
                  <span className="absolute bottom-0 left-0 w-0 h-0.5 bg-[#f74f4f] group-hover:w-full transition-all duration-300"></span>
                </div>
              ))}
              
              <div className="ml-4 flex items-center space-x-2">
                {user ? (
                  <div className="flex items-center space-x-2">
                    <span className="text-sm text-gray-600">
                      Hello, {user.email?.split('@')[0]}
                    </span>
                    <Button 
                      variant="ghost"
                      size="sm"
                      onClick={handleSignOut}
                      className="text-gray-600 hover:text-[#f74f4f]"
                    >
                      <LogOut className="h-4 w-4" />
                    </Button>
                  </div>
                ) : (
                  <div className="flex items-center space-x-2">
                    <Link to="/login">
                      <Button variant="ghost" size="sm">
                        Sign In
                      </Button>
                    </Link>
                    <Link to="/register">
                      <Button 
                        size="sm"
                        className="bg-[#f74f4f] hover:bg-[#e43c3c]"
                      >
                        Register
                      </Button>
                    </Link>
                  </div>
                )}
              </div>
<<<<<<< HEAD
            )}
          </>
        ) : (
          <nav className="hidden md:flex items-center space-x-8">
            <Link to="/" className="hover:text-roverpass-purple">Home</Link>
            <Link to="/listings" className="hover:text-roverpass-purple">RV Parks For Sale</Link>
            <a href="https://roverpass.com" target="_blank" rel="noopener noreferrer" className="hover:text-roverpass-purple">
              Reservation System
            </a>
            <Link to="/broker/dashboard" className="hover:text-roverpass-purple">Broker Dashboard</Link>
            <Link to="/listings/new">
              <Button variant="default">List Your Property</Button>
            </Link>
          </nav>
=======
            </nav>
          </div>
>>>>>>> 7d32d483
        )}
      </div>
    </header>
  );
};<|MERGE_RESOLUTION|>--- conflicted
+++ resolved
@@ -125,46 +125,6 @@
 
         {isMobile ? (
           <>
-<<<<<<< HEAD
-            <Button 
-              variant="ghost" 
-              size="icon" 
-              onClick={() => setMenuOpen(!menuOpen)}
-              className="md:hidden"
-            >
-              <Menu className="h-6 w-6" />
-            </Button>
-            {menuOpen && (
-              <div className="absolute top-full left-0 right-0 bg-white border-b border-gray-200 shadow-lg p-4 md:hidden">
-                <div className="flex flex-col space-y-4">
-                  <Link 
-                    to="/" 
-                    className="hover:text-roverpass-purple"
-                    onClick={() => setMenuOpen(false)}
-                  >
-                    Home
-                  </Link>
-                  <Link 
-                    to="/listings" 
-                    className="hover:text-roverpass-purple"
-                    onClick={() => setMenuOpen(false)}
-                  >
-                    RV Parks For Sale
-                  </Link>
-                  <a 
-                    href="https://roverpass.com" 
-                    target="_blank" 
-                    rel="noopener noreferrer"
-                    className="hover:text-roverpass-purple"
-                    onClick={() => setMenuOpen(false)}
-                  >
-                    Reservation System
-                  </a>
-                  <Link 
-                    to="/broker/dashboard" 
-                    className="hover:text-roverpass-purple"
-                    onClick={() => setMenuOpen(false)}
-=======
             <div className="flex items-center gap-2">
               <Button 
                 variant="ghost" 
@@ -248,7 +208,6 @@
                     to={item.path}
                     className="px-2 py-2 text-sm font-medium text-gray-700 hover:text-[#f74f4f] transition-colors"
                     onClick={closeDropdowns}
->>>>>>> 7d32d483
                   >
                     {item.name}
                   </Link>
@@ -290,25 +249,8 @@
                   </div>
                 )}
               </div>
-<<<<<<< HEAD
-            )}
-          </>
-        ) : (
-          <nav className="hidden md:flex items-center space-x-8">
-            <Link to="/" className="hover:text-roverpass-purple">Home</Link>
-            <Link to="/listings" className="hover:text-roverpass-purple">RV Parks For Sale</Link>
-            <a href="https://roverpass.com" target="_blank" rel="noopener noreferrer" className="hover:text-roverpass-purple">
-              Reservation System
-            </a>
-            <Link to="/broker/dashboard" className="hover:text-roverpass-purple">Broker Dashboard</Link>
-            <Link to="/listings/new">
-              <Button variant="default">List Your Property</Button>
-            </Link>
-          </nav>
-=======
             </nav>
           </div>
->>>>>>> 7d32d483
         )}
       </div>
     </header>
