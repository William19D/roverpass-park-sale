--- conflicted
+++ resolved
@@ -129,36 +129,6 @@
           <ChevronDown className="h-6 w-6 text-white animate-bounce" />
         </motion.div>
       </section>
-
-      {/* RoverPass Reservation System CTA */}
-      <section className="py-16 bg-white border-b border-gray-100">
-        <div className="container mx-auto px-4">
-          <div className="max-w-4xl mx-auto text-center">
-            <div className="inline-flex items-center bg-roverpass-purple/10 px-4 py-2 rounded-full mb-6">
-              <span className="text-roverpass-purple font-semibold">Powered by RoverPass</span>
-            </div>
-            <h2 className="text-3xl md:text-4xl font-bold mb-6">
-              Already Own an RV Park? Streamline Your Operations with RoverPass
-            </h2>
-            <p className="text-xl text-muted-foreground mb-8">
-              Join thousands of RV park owners who trust RoverPass for their reservation management, 
-              online bookings, and revenue optimization.
-            </p>
-            <div className="flex flex-wrap justify-center gap-4">
-              <Button asChild size="lg">
-                <a href="https://roverpass.com" target="_blank" rel="noopener noreferrer">
-                  Learn About RoverPass
-                </a>
-              </Button>
-              <Button asChild variant="outline" size="lg">
-                <a href="https://roverpass.com/demo" target="_blank" rel="noopener noreferrer">
-                  Request Demo
-                </a>
-              </Button>
-            </div>
-          </div>
-        </div>
-      </section>
       
       {/* Featured Listings Section */}
       <section className="py-16 bg-gray-50">
@@ -195,64 +165,6 @@
       {/* RoverPass Features Section */}
       <section className="py-16 bg-white">
         <div className="container mx-auto px-4">
-          <div className="max-w-3xl mx-auto text-center mb-12">
-            <h2 className="text-3xl font-bold mb-4">Why RV Park Owners Choose RoverPass</h2>
-            <p className="text-lg text-muted-foreground">
-              Whether you're buying your first park or expanding your portfolio, RoverPass provides the tools to maximize your investment.
-            </p>
-          </div>
-          
-          <div className="grid grid-cols-1 md:grid-cols-3 gap-8">
-            <div className="bg-gray-50 p-6 rounded-lg">
-              <div className="w-12 h-12 bg-roverpass-purple/10 rounded-full flex items-center justify-center mb-4">
-                <svg className="w-6 h-6 text-roverpass-purple" fill="none" viewBox="0 0 24 24" stroke="currentColor">
-                  <path strokeLinecap="round" strokeLinejoin="round" strokeWidth={2} d="M9 5H7a2 2 0 00-2 2v12a2 2 0 002 2h10a2 2 0 002-2V7a2 2 0 00-2-2h-2M9 5a2 2 0 002 2h2a2 2 0 002-2M9 5a2 2 0 012-2h2a2 2 0 012 2" />
-                </svg>
-              </div>
-              <h3 className="text-xl font-semibold mb-2">Online Reservations</h3>
-              <p className="text-muted-foreground">
-                Accept bookings 24/7 with our user-friendly reservation system. Increase revenue with automated upsells and dynamic pricing.
-              </p>
-            </div>
-            
-            <div className="bg-gray-50 p-6 rounded-lg">
-              <div className="w-12 h-12 bg-roverpass-purple/10 rounded-full flex items-center justify-center mb-4">
-                <svg className="w-6 h-6 text-roverpass-purple" fill="none" viewBox="0 0 24 24" stroke="currentColor">
-                  <path strokeLinecap="round" strokeLinejoin="round" strokeWidth={2} d="M16 8v8m-4-5v5m-4-2v2m-2 4h12a2 2 0 002-2V6a2 2 0 00-2-2H6a2 2 0 00-2 2v12a2 2 0 002 2z" />
-                </svg>
-              </div>
-              <h3 className="text-xl font-semibold mb-2">Revenue Management</h3>
-              <p className="text-muted-foreground">
-                Optimize your pricing with real-time analytics, occupancy forecasting, and automated revenue management tools.
-              </p>
-            </div>
-            
-            <div className="bg-gray-50 p-6 rounded-lg">
-              <div className="w-12 h-12 bg-roverpass-purple/10 rounded-full flex items-center justify-center mb-4">
-                <svg className="w-6 h-6 text-roverpass-purple" fill="none" viewBox="0 0 24 24" stroke="currentColor">
-                  <path strokeLinecap="round" strokeLinejoin="round" strokeWidth={2} d="M17 20h5v-2a3 3 0 00-5.356-1.857M17 20H7m10 0v-2c0-.656-.126-1.283-.356-1.857M7 20H2v-2a3 3 0 015.356-1.857M7 20v-2c0-.656.126-1.283.356-1.857m0 0a5.002 5.002 0 019.288 0M15 7a3 3 0 11-6 0 3 3 0 016 0zm6 3a2 2 0 11-4 0 2 2 0 014 0zM7 10a2 2 0 11-4 0 2 2 0 014 0z" />
-                </svg>
-              </div>
-              <h3 className="text-xl font-semibold mb-2">Guest Management</h3>
-              <p className="text-muted-foreground">
-                Streamline check-ins, manage guest communications, and build lasting relationships with automated follow-ups.
-              </p>
-            </div>
-          </div>
-
-          <div className="text-center mt-12">
-            <Button asChild size="lg">
-              <a href="https://roverpass.com/features" target="_blank" rel="noopener noreferrer">
-                Explore All Features
-              </a>
-            </Button>
-          </div>
-        </div>
-      </section>
-      
-      {/* Info Section */}
-      <section className="py-16 bg-gray-50">
-        <div className="container mx-auto px-4">
           <motion.div 
             className="max-w-3xl mx-auto text-center mb-12"
             initial={{ opacity: 0, y: 20 }}
@@ -269,12 +181,6 @@
             </p>
           </motion.div>
           
-<<<<<<< HEAD
-          <div className="grid grid-cols-1 md:grid-cols-3 gap-8">
-            <div className="bg-white p-6 rounded-lg shadow-sm">
-              <div className="w-12 h-12 bg-roverpass-purple/10 rounded-full flex items-center justify-center mb-4">
-                <svg className="w-6 h-6 text-roverpass-purple" fill="none" viewBox="0 0 24 24" stroke="currentColor">
-=======
           <motion.div 
             className="grid grid-cols-1 md:grid-cols-3 gap-8"
             variants={containerVariants}
@@ -285,7 +191,6 @@
             <motion.div variants={itemVariants} className="bg-gray-50 p-6 rounded-lg hover:shadow-md transition-all hover:-translate-y-1 group">
               <div className="w-12 h-12 bg-[#f74f4f]/10 rounded-full flex items-center justify-center mb-4 group-hover:bg-[#f74f4f]/20 transition-colors">
                 <svg className="w-6 h-6 text-[#f74f4f]" fill="none" viewBox="0 0 24 24" stroke="currentColor">
->>>>>>> 7d32d483
                   <path strokeLinecap="round" strokeLinejoin="round" strokeWidth={2} d="M15 12a3 3 0 11-6 0 3 3 0 016 0z" />
                   <path strokeLinecap="round" strokeLinejoin="round" strokeWidth={2} d="M2.458 12C3.732 7.943 7.523 5 12 5c4.478 0 8.268 2.943 9.542 7-1.274 4.057-5.064 7-9.542 7-4.477 0-8.268-2.943-9.542-7z" />
                 </svg>
@@ -296,15 +201,9 @@
               </p>
             </motion.div>
             
-<<<<<<< HEAD
-            <div className="bg-white p-6 rounded-lg shadow-sm">
-              <div className="w-12 h-12 bg-roverpass-purple/10 rounded-full flex items-center justify-center mb-4">
-                <svg className="w-6 h-6 text-roverpass-purple" fill="none" viewBox="0 0 24 24" stroke="currentColor">
-=======
             <motion.div variants={itemVariants} className="bg-gray-50 p-6 rounded-lg hover:shadow-md transition-all hover:-translate-y-1 group">
               <div className="w-12 h-12 bg-[#f74f4f]/10 rounded-full flex items-center justify-center mb-4 group-hover:bg-[#f74f4f]/20 transition-colors">
                 <svg className="w-6 h-6 text-[#f74f4f]" fill="none" viewBox="0 0 24 24" stroke="currentColor">
->>>>>>> 7d32d483
                   <path strokeLinecap="round" strokeLinejoin="round" strokeWidth={2} d="M12 8v4l3 3m6-3a9 9 0 11-18 0 9 9 0 0118 0z" />
                 </svg>
               </div>
@@ -314,15 +213,6 @@
               </p>
             </motion.div>
             
-<<<<<<< HEAD
-            <div className="bg-white p-6 rounded-lg shadow-sm">
-              <div className="w-12 h-12 bg-roverpass-purple/10 rounded-full flex items-center justify-center mb-4">
-                <svg className="w-6 h-6 text-roverpass-purple" fill="none" viewBox="0 0 24 24" stroke="currentColor">
-                  <path strokeLinecap="round" strokeLinejoin="round" strokeWidth={2} d="M9 5H7a2 2 0 00-2 2v12a2 2 0 002 2h10a2 2 0 002-2V7a2 2 0 00-2-2h-2M9 5a2 2 0 002 2h2a2 2 0 002-2M9 5a2 2 0 012-2h2a2 2 0 012 2" />
-                </svg>
-              </div>
-              <h3 className="text-xl font-semibold mb-2">Industry Expertise</h3>
-=======
             <motion.div variants={itemVariants} className="bg-gray-50 p-6 rounded-lg hover:shadow-md transition-all hover:-translate-y-1 group">
               <div className="w-12 h-12 bg-[#f74f4f]/10 rounded-full flex items-center justify-center mb-4 group-hover:bg-[#f74f4f]/20 transition-colors">
                 <svg className="w-6 h-6 text-[#f74f4f]" fill="none" viewBox="0 0 24 24" stroke="currentColor">
@@ -330,7 +220,6 @@
                 </svg>
               </div>
               <h3 className="text-xl font-semibold mb-2 group-hover:text-[#f74f4f] transition-colors">Powerful Tools</h3>
->>>>>>> 7d32d483
               <p className="text-muted-foreground">
                 Backed by RoverPass's deep understanding of the RV park industry and reservation management.
               </p>
@@ -364,72 +253,9 @@
           </Button>
         </motion.div>
       </section>
-
-      {/* Success Stories Section */}
-      <section className="py-16 bg-white">
-        <div className="container mx-auto px-4">
-          <div className="max-w-3xl mx-auto text-center mb-12">
-            <h2 className="text-3xl font-bold mb-4">Success Stories</h2>
-            <p className="text-lg text-muted-foreground">
-              Hear from RV park owners who transformed their operations with RoverPass
-            </p>
-          </div>
-          
-          <div className="grid grid-cols-1 md:grid-cols-2 gap-8">
-            <div className="bg-gray-50 p-8 rounded-lg">
-              <div className="flex items-center mb-4">
-                <div className="w-12 h-12 bg-roverpass-purple rounded-full flex items-center justify-center text-white font-bold">
-                  JS
-                </div>
-                <div className="ml-4">
-                  <h4 className="font-semibold">John Smith</h4>
-                  <p className="text-sm text-muted-foreground">Pine Valley RV Resort, Colorado</p>
-                </div>
-              </div>
-              <p className="text-muted-foreground mb-4">
-                "Since implementing RoverPass, our online bookings increased by 40% and we reduced our front desk workload significantly. The automated pricing helped us increase revenue during peak seasons."
-              </p>
-              <div className="text-sm font-semibold text-roverpass-purple">
-                40% increase in online bookings
-              </div>
-            </div>
-            
-            <div className="bg-gray-50 p-8 rounded-lg">
-              <div className="flex items-center mb-4">
-                <div className="w-12 h-12 bg-roverpass-purple rounded-full flex items-center justify-center text-white font-bold">
-                  MR
-                </div>
-                <div className="ml-4">
-                  <h4 className="font-semibold">Maria Rodriguez</h4>
-                  <p className="text-sm text-muted-foreground">Desert Oasis RV Park, Arizona</p>
-                </div>
-              </div>
-              <p className="text-muted-foreground mb-4">
-                "RoverPass made it so easy for our guests to book online. The system is intuitive and the support team is fantastic. We've seen a 25% increase in direct bookings."
-              </p>
-              <div className="text-sm font-semibold text-roverpass-purple">
-                25% increase in direct bookings
-              </div>
-            </div>
-          </div>
-
-          <div className="text-center mt-12">
-            <Button asChild variant="outline" size="lg">
-              <a href="https://roverpass.com/testimonials" target="_blank" rel="noopener noreferrer">
-                Read More Success Stories
-              </a>
-            </Button>
-          </div>
-        </div>
-      </section>
-      
-<<<<<<< HEAD
-      {/* FAQ Section */}
-      <section className="py-16 bg-gray-50">
-=======
+      
       {/* FAQ Section - Enhanced with interactive accordion */}
       <section className="py-16 bg-white">
->>>>>>> 7d32d483
         <div className="container mx-auto px-4">
           <motion.div 
             initial={{ opacity: 0, y: 20 }}
@@ -443,35 +269,6 @@
             </h2>
           </motion.div>
           
-<<<<<<< HEAD
-          <div className="max-w-3xl mx-auto space-y-6">
-            <div className="bg-white p-6 rounded-lg shadow-sm">
-              <h3 className="text-xl font-semibold mb-2">How much does it cost to list my property?</h3>
-              <p className="text-muted-foreground">
-                Listing your RV park on RoverPass is completely free. We don't charge any upfront fees or commissions.
-              </p>
-            </div>
-            
-            <div className="bg-white p-6 rounded-lg shadow-sm">
-              <h3 className="text-xl font-semibold mb-2">Who can see my listing?</h3>
-              <p className="text-muted-foreground">
-                Your listing will be visible to thousands of qualified investors and buyers specifically looking for RV park opportunities.
-              </p>
-            </div>
-            
-            <div className="bg-white p-6 rounded-lg shadow-sm">
-              <h3 className="text-xl font-semibold mb-2">What is RoverPass's reservation system?</h3>
-              <p className="text-muted-foreground">
-                RoverPass is the leading reservation management platform for RV parks and campgrounds, helping owners streamline operations, increase bookings, and maximize revenue.
-              </p>
-            </div>
-            
-            <div className="bg-white p-6 rounded-lg shadow-sm">
-              <h3 className="text-xl font-semibold mb-2">Can I edit my listing after publishing?</h3>
-              <p className="text-muted-foreground">
-                Yes, you can update your listings at any time through your broker dashboard. Changes will be published immediately.
-              </p>
-=======
           <motion.div 
             className="max-w-3xl mx-auto space-y-4"
             variants={containerVariants}
@@ -640,7 +437,6 @@
               <Button className="bg-[#f74f4f] hover:bg-[#e43c3c] text-white px-6 py-3">
                 Subscribe
               </Button>
->>>>>>> 7d32d483
             </div>
           </motion.div>
         </div>
